{
  "name": "bittorrent-tracker",
  "description": "Simple, robust, BitTorrent tracker (client & server) implementation",
<<<<<<< HEAD
  "version": "9.11.0-arc-7",
=======
  "version": "9.12.1",
>>>>>>> 770d57c5
  "author": {
    "name": "WebTorrent, LLC",
    "email": "feross@webtorrent.io",
    "url": "https://webtorrent.io"
  },
  "bin": {
    "bittorrent-tracker": "./bin/cmd.js"
  },
  "browser": {
    "./lib/common-node.js": false,
    "./lib/client/http-tracker.js": false,
    "./lib/client/udp-tracker.js": false,
    "./server.js": false
  },
  "bugs": {
    "url": "https://github.com/webtorrent/bittorrent-tracker/issues"
  },
  "dependencies": {
    "bencode": "^2.0.0",
    "bittorrent-peerid": "^1.0.2",
    "bn.js": "^5.0.0",
    "compact2string": "^1.2.0",
    "debug": "^4.0.1",
    "ip": "^1.0.1",
    "lru": "^3.0.0",
    "minimist": "^1.1.1",
    "once": "^1.3.0",
    "random-iterate": "^1.0.1",
    "randombytes": "^2.0.3",
    "run-parallel": "^1.1.2",
    "run-series": "^1.0.2",
    "safe-buffer": "^5.0.0",
    "simple-get": "^3.0.0",
    "simple-peer": "^9.0.0",
    "simple-websocket": "^8.0.0",
    "string2compact": "^1.1.1",
    "uniq": "^1.0.1",
    "unordered-array-remove": "^1.0.2",
    "ws": "^7.0.0"
  },
  "devDependencies": {
    "electron-webrtc": "^0.3.0",
    "magnet-uri": "^5.1.3",
    "standard": "*",
    "tape": "^4.0.0",
    "webtorrent-fixtures": "^1.3.0"
  },
  "optionalDependencies": {
    "bufferutil": "^4.0.0",
    "utf-8-validate": "^5.0.1"
  },
  "keywords": [
    "bittorrent",
    "p2p",
    "peer",
    "peer-to-peer",
    "stream",
    "torrent",
    "tracker",
    "wire"
  ],
  "license": "MIT",
  "main": "index.js",
  "repository": {
    "type": "git",
    "url": "git://github.com/webtorrent/bittorrent-tracker.git"
  },
  "scripts": {
    "update-authors": "./tools/update-authors.sh",
    "test": "standard && tape test/*.js"
  }
}<|MERGE_RESOLUTION|>--- conflicted
+++ resolved
@@ -1,11 +1,7 @@
 {
   "name": "bittorrent-tracker",
   "description": "Simple, robust, BitTorrent tracker (client & server) implementation",
-<<<<<<< HEAD
-  "version": "9.11.0-arc-7",
-=======
   "version": "9.12.1",
->>>>>>> 770d57c5
   "author": {
     "name": "WebTorrent, LLC",
     "email": "feross@webtorrent.io",
