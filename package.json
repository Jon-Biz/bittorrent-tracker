{
  "name": "bittorrent-tracker",
  "description": "Simple, robust, BitTorrent tracker (client & server) implementation",
<<<<<<< HEAD
  "version": "9.12.1-arc-3",
=======
  "version": "9.14.2",
>>>>>>> 5b9da4a5
  "author": {
    "name": "WebTorrent, LLC",
    "email": "feross@webtorrent.io",
    "url": "https://webtorrent.io"
  },
  "bin": {
    "bittorrent-tracker": "./bin/cmd.js"
  },
  "browser": {
    "./lib/common-node.js": false,
    "./lib/client/http-tracker.js": false,
    "./lib/client/udp-tracker.js": false,
    "./server.js": false
  },
  "chromeapp": {
    "./server.js": false,
    "dgram": "chrome-dgram"
  },
  "bugs": {
    "url": "https://github.com/webtorrent/bittorrent-tracker/issues"
  },
  "dependencies": {
    "bencode": "^2.0.0",
    "bittorrent-peerid": "^1.0.2",
    "bn.js": "^5.0.0",
    "chrome-dgram": "^3.0.2",
    "compact2string": "^1.2.0",
    "debug": "^4.0.1",
    "ip": "^1.0.1",
    "lru": "^3.0.0",
    "minimist": "^1.1.1",
    "once": "^1.3.0",
    "random-iterate": "^1.0.1",
    "randombytes": "^2.0.3",
    "run-parallel": "^1.1.2",
    "run-series": "^1.0.2",
    "simple-get": "^3.0.0",
    "simple-peer": "^9.0.0",
    "simple-websocket": "^8.0.0",
    "string2compact": "^1.1.1",
    "uniq": "^1.0.1",
    "unordered-array-remove": "^1.0.2",
    "ws": "^7.0.0"
  },
  "devDependencies": {
    "magnet-uri": "^5.1.3",
    "standard": "*",
    "tape": "^4.0.0",
    "webtorrent-fixtures": "^1.3.0",
    "wrtc": "^0.4.1"
  },
  "engines": {
    "node": ">=10"
  },
  "keywords": [
    "bittorrent",
    "p2p",
    "peer",
    "peer-to-peer",
    "stream",
    "torrent",
    "tracker",
    "wire"
  ],
  "license": "MIT",
  "main": "index.js",
  "optionalDependencies": {
    "bufferutil": "^4.0.0",
    "utf-8-validate": "^5.0.1"
  },
  "repository": {
    "type": "git",
    "url": "git://github.com/webtorrent/bittorrent-tracker.git"
  },
  "scripts": {
    "test": "standard && tape test/*.js",
    "update-authors": "./tools/update-authors.sh"
  }
}<|MERGE_RESOLUTION|>--- conflicted
+++ resolved
@@ -1,11 +1,7 @@
 {
   "name": "bittorrent-tracker",
   "description": "Simple, robust, BitTorrent tracker (client & server) implementation",
-<<<<<<< HEAD
-  "version": "9.12.1-arc-3",
-=======
   "version": "9.14.2",
->>>>>>> 5b9da4a5
   "author": {
     "name": "WebTorrent, LLC",
     "email": "feross@webtorrent.io",
