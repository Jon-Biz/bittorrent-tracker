--- conflicted
+++ resolved
@@ -165,7 +165,6 @@
     });
   }
 
-<<<<<<< HEAD
   _asyncRequest(params) {
     if (params && params.action === common.ACTIONS.CONNECT) {
       return { action: common.ACTIONS.CONNECT }
@@ -175,173 +174,10 @@
       return this._onScrape(params)
     } else {
       return new Error("Invalid action")
-=======
-  _onWebSocketRequest (socket, opts, params) {
-    try {
-      params = parseWebSocketRequest(socket, opts, params)
-    } catch (err) {
-      socket.send(JSON.stringify({
-        'failure reason': err.message
-      }), socket.onSend)
-
-      // even though it's an error for the client, it's just a warning for the server.
-      // don't crash the server because a client sent bad data :)
-      this.emit('warning', err)
-      return
-    }
-
-    if (!socket.peerId) socket.peerId = params.peer_id // as hex
-
-    this._onRequest(params, (err, response) => {
-      if (this.destroyed || socket.destroyed) return
-      if (err) {
-        socket.send(JSON.stringify({
-          action: params.action === common.ACTIONS.ANNOUNCE ? 'announce' : 'scrape',
-          'failure reason': err.message,
-          info_hash: common.hexToBinary(params.info_hash)
-        }), socket.onSend)
-
-        this.emit('warning', err)
-        return
-      }
-      response.action = params.action === common.ACTIONS.ANNOUNCE ? 'announce' : 'scrape'
-
-      let peers
-      if (response.action === 'announce') {
-        peers = response.peers
-        delete response.peers
-
-        if (!socket.infoHashes.includes(params.info_hash)) {
-          socket.infoHashes.push(params.info_hash)
-        }
-
-        response.info_hash = common.hexToBinary(params.info_hash)
-
-        // WebSocket tracker should have a shorter interval – default: 2 minutes
-        response.interval = Math.ceil(this.intervalMs / 1000 / 5)
-      }
-
-      // Skip sending update back for 'answer' announce messages – not needed
-      if (!params.answer && !(params.event && params.event === 'trickle')) {
-        socket.send(JSON.stringify(response), socket.onSend)
-        debug('sent response %s to %s', JSON.stringify(response), params.peer_id)
-      }
-
-      if (Array.isArray(params.offers)) {
-        debug('got %s offers from %s', params.offers.length, params.peer_id)
-        debug('got %s peers from swarm %s', peers.length, params.info_hash)
-
-        this.getSwarm(params.info_hash, (err, swarm) => {
-            if (this.destroyed) return
-            if (err) return this.emit('warning', err)
-            if (!swarm) {
-              return this.emit('warning', new Error('no swarm with that `info_hash`'))
-            }
-
-            peers.forEach((peer, i) => {
-                const { sdp } = params.offers[i].offer
-                const isTrickleSdp = SDP_TRICKLE_REGEX.test(sdp)
-                if (isTrickleSdp) {
-                    swarm.offers.set(params.offers[i].offer_id, peer.peerId)
-                }
-
-                peer.socket.send(JSON.stringify({
-                    action: 'announce',
-                    offer: params.offers[i].offer,
-                    offer_id: params.offers[i].offer_id,
-                    peer_id: common.hexToBinary(params.peer_id),
-                    info_hash: common.hexToBinary(params.info_hash)
-                }), peer.socket.onSend)
-                debug('sent offer to %s from %s', peer.peerId, params.peer_id)
-            })
-          })
-      }
-
-      const done = () => {
-        // emit event once the announce is fully "processed"
-        if (params.action === common.ACTIONS.ANNOUNCE) {
-          this.emit(common.EVENT_NAMES[params.event], params.peer_id, params)
-        }
-      }
-
-      if (params.answer) {
-          //console.log('PARAMS.ANSWER PEERS', peers)
-        debug('got answer %s from %s', JSON.stringify(params.answer), params.peer_id)
-
-        this.getSwarm(params.info_hash, (err, swarm) => {
-          if (this.destroyed) return
-          if (err) return this.emit('warning', err)
-          if (!swarm) {
-            return this.emit('warning', new Error('no swarm with that `info_hash`'))
-          }
-          // Mark the destination peer as recently used in cache
-          const toPeer = swarm.peers.get(params.to_peer_id)
-          if (!toPeer) {
-            return this.emit('warning', new Error('no peer with that `to_peer_id`'))
-          }
-
-          toPeer.socket.send(JSON.stringify({
-            action: 'announce',
-            answer: params.answer,
-            offer_id: params.offer_id,
-            peer_id: common.hexToBinary(params.peer_id),
-            info_hash: common.hexToBinary(params.info_hash)
-          }), toPeer.socket.onSend)
-          debug('sent answer to %s from %s', toPeer.peerId, params.peer_id)
-
-          done()
-        })
-      } else {
-        done()
-      }
-    })
-  }
-
-  _onWebSocketSend (socket, err) {
-    if (err) this._onWebSocketError(socket, err)
-  }
-
-  _onWebSocketClose (socket) {
-    debug('websocket close %s', socket.peerId)
-    socket.destroyed = true
-
-    if (socket.peerId) {
-      socket.infoHashes.slice(0).forEach(infoHash => {
-        const swarm = this.torrents[infoHash]
-        if (swarm) {
-          swarm.announce({
-            type: 'ws',
-            event: 'stopped',
-            numwant: 0,
-            peer_id: socket.peerId
-          }, noop)
-        }
-      })
-    }
-
-    // ignore all future errors
-    socket.onSend = noop
-    socket.on('error', noop)
-
-    socket.peerId = null
-    socket.infoHashes = null
-
-    if (typeof socket.onMessageBound === 'function') {
-      socket.removeListener('message', socket.onMessageBound)
-    }
-    socket.onMessageBound = null
-
-    if (typeof socket.onErrorBound === 'function') {
-      socket.removeListener('error', socket.onErrorBound)
-    }
-    socket.onErrorBound = null
-
-    if (typeof socket.onCloseBound === 'function') {
-      socket.removeListener('close', socket.onCloseBound)
->>>>>>> b15cd86f
-    }
-
-  _onRequest(params, cb) {
+    }
+  }
+
+  _onRequest (params, cb) {
     if (params && params.action === common.ACTIONS.CONNECT) {
       cb(null, { action: common.ACTIONS.CONNECT });
     } else if (params && params.action === common.ACTIONS.ANNOUNCE) {
